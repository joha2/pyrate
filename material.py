import numpy as np
from ray import RayBundle

class Material(object):
    """Abstract base class for materials."""
    def refract(self, ray, intersection, normal):
        """
        Method describing the interaction of the ray at the surface based on the material.
        :param intersection: Intersection point with the surface
        :param ray: Incoming ray
        :param normal: Normal vector at the intersection point
        :returns ray after surface interaction
        :raise NotImplementedError: Error is raised if subclass fails to re-implement method
        """
        raise NotImplementedError()

    def getIndex(self, ray):
        raise NotImplementedError()


class SimpleGlass(Material):
    """
    A simple glass defined by a single refractive index.
    """
    def __init__(self, index):
        self.n = index

    def refract(self, raybundle, intersection, normal):
        """
        At the moment the method takes one ray at a time.
        TODO: Change the method for efficient processing of multiple rays.
        """
        abs_k1_normal = np.dot(raybundle.k, normal)
        k_perp = raybundle.k - abs_k1_normal * normal
        abs_k2 = self.n
        square = abs_k2**2 - np.dot(k_perp, k_perp)

        # indices_of_nan = find(square < 0)
        # indices of rays that are total internal reflected

        if square < 0.0:
            return None  # Return None for total internal reflection

        abs_k2_normal = np.sqrt(square)
        k2 = k_perp + abs_k2_normal * normal
        # return ray with new direction and properties of old ray
<<<<<<< HEAD
        return RayBundle(intersection, k2, ray.wave, ray.pol, self.n)
=======
        return RayBundle(intersection, k2, raybundle.wave, raybundle.pol)
>>>>>>> 171bc6a2

class Glass(SimpleGlass):
    def __init__(self, coefficients, formula):
        """
        Set glass propertied from catalog data
        :param coefficients: List, tuple, ndarray containing the coefficients for the refractive index formula.
        :type formula: str
        :param formula: String specifying the refractive index formula.
                        Valid types are 'Sellmeier', 'Schott', 'Conrady'.
        """
        self.formula = formula.lower()
        self.coeff = coefficients

    def getIndex(self, raybundle):
        pass


class Birefringent(Material):
    def refract(self, raybundle, intersection, normal):
        pass


class Mirror(Material):
    def __init__(self):
        pass

    def refract(self, raybundle, normal):
        pass

    def reflect(self, raybundle, normal):
        self.refract(raybundle, normal)<|MERGE_RESOLUTION|>--- conflicted
+++ resolved
@@ -44,11 +44,8 @@
         abs_k2_normal = np.sqrt(square)
         k2 = k_perp + abs_k2_normal * normal
         # return ray with new direction and properties of old ray
-<<<<<<< HEAD
-        return RayBundle(intersection, k2, ray.wave, ray.pol, self.n)
-=======
         return RayBundle(intersection, k2, raybundle.wave, raybundle.pol)
->>>>>>> 171bc6a2
+
 
 class Glass(SimpleGlass):
     def __init__(self, coefficients, formula):
@@ -79,4 +76,4 @@
         pass
 
     def reflect(self, raybundle, normal):
-        self.refract(raybundle, normal)+        self.refract(raybundle, normal)
